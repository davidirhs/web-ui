--- conflicted
+++ resolved
@@ -126,13 +126,7 @@
                 f"🛠️  Action {i + 1}/{len(response.action)}: {action.model_dump_json(exclude_unset=True)}"
             )
 
-<<<<<<< HEAD
     def update_step_info(self, model_output: CustomAgentOutput, step_info: CustomAgentStepInfo | None = None):
-=======
-    def update_step_info(
-            self, model_output: CustomAgentOutput, step_info: CustomAgentStepInfo = None
-    ):
->>>>>>> e6da486a
         """
         update step info
         """
@@ -152,34 +146,18 @@
         if completed_contents and "None" not in completed_contents:
             step_info.task_progress = completed_contents
 
-<<<<<<< HEAD
-    @time_execution_async('--get_next_action')
-    async def get_next_action(self, input_messages: list[BaseMessage]) -> CustomAgentOutput:
-=======
     @time_execution_async("--get_next_action")
     async def get_next_action(self, input_messages: list[BaseMessage]) -> AgentOutput:
->>>>>>> e6da486a
         """Get next action from LLM based on current state"""
         try:
             structured_llm = self.llm.with_structured_output(self.AgentOutput, include_raw=True)
             response: dict[str, Any] = await structured_llm.ainvoke(input_messages)  # type: ignore
 
-<<<<<<< HEAD
-        ret = self.llm.invoke(input_messages)
-        content_str = ''.join([str(item) for item in ret.content])
-        parsed_json = json.loads(content_str.replace('```json', '').replace("```", ""))
-        parsed: CustomAgentOutput = self.AgentOutput(**parsed_json)
-        # cut the number of actions to max_actions_per_step
-        parsed.action = parsed.action[: self.max_actions_per_step]
-        self._log_response(parsed)
-        self.n_steps += 1
-=======
             parsed: AgentOutput = response['parsed']
             # cut the number of actions to max_actions_per_step
             parsed.action = parsed.action[: self.max_actions_per_step]
             self._log_response(parsed)
             self.n_steps += 1
->>>>>>> e6da486a
 
             return parsed
         except Exception as e:
@@ -214,14 +192,9 @@
             self.message_manager.add_state_message(state, self._last_result, step_info)
             input_messages = self.message_manager.get_messages()
             model_output = await self.get_next_action(input_messages)
-<<<<<<< HEAD
             if step_info is not None:
                 self.update_step_info(model_output, step_info)
                 logger.info(f'🧠 All Memory: {step_info.memory}')
-=======
-            self.update_step_info(model_output, step_info)
-            logger.info(f"🧠 All Memory: {step_info.memory}")
->>>>>>> e6da486a
             self._save_conversation(input_messages, model_output)
             self.message_manager._remove_last_state_message()  # we dont want the whole state in the chat history
             self.message_manager.add_model_output(model_output)
